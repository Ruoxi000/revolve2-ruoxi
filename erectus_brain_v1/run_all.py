--- conflicted
+++ resolved
@@ -2,7 +2,7 @@
 
 import config
 import main
-<<<<<<< HEAD
+
 from sqlalchemy.orm import Session
 from revolve2.experimentation.database import OpenMethod, open_database_sqlite
 from database_components import Individual
@@ -11,12 +11,7 @@
 from revolve2.modular_robot.brain.cpg import (
     active_hinges_to_cpg_network_structure_neighbor,
 )
-=======
-from sqlalchemy import select
-from sqlalchemy.orm import Session
-from revolve2.experimentation.database import OpenMethod, open_database_sqlite
-from database_components import Individual
->>>>>>> a5f32ab2
+
 from revolve2.standards.modular_robots_v1 import gecko_v1
 from revolve2.standards.modular_robots_v2 import gecko_v2
 
@@ -60,7 +55,7 @@
                             config.DATABASE_FILE, OpenMethod.OPEN_IF_EXISTS
                         )
                         with Session(db) as ses:
-<<<<<<< HEAD
+
                             best_ind = (
                                 ses.query(Individual)
                                 .order_by(Individual.fitness.desc())
@@ -85,14 +80,13 @@
                         out.write(
                             f"{config.DATABASE_FILE},{fits[0]},{height[0]},{velocity[0]},{yaw[0]},{penalty[0]}\n"
                         )
-=======
                             best = ses.execute(
                                 select(Individual.fitness)
                                 .order_by(Individual.fitness.desc())
                                 .limit(1)
                             ).scalar_one()
                         out.write(f"{config.DATABASE_FILE},{best}\n")
->>>>>>> a5f32ab2
+
                         out.flush()
 
 if __name__ == "__main__":
